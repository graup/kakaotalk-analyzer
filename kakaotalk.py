--- conflicted
+++ resolved
@@ -68,19 +68,6 @@
     def count_message(self, message):
         self.count = self.count + Counter(messages=1, words=message.count_words())
 
-<<<<<<< HEAD
-=======
-    def count_response_time(self, seconds):
-        self.response_time = self.response_time + Counter(time=seconds, count=1)
-
-    def get_response_time(self):
-        #TODO: fix it
-        try:
-            return self.response_time['time'] / self.response_time['count']
-        except Exception, e:
-            print "wtf"
-
->>>>>>> 54790d6a
 class MessageExportAnalyser:
     messages = []
     senders = {}
@@ -148,15 +135,11 @@
             line = line.strip()
             if not line:
                 continue
-
             (t, dt, sender_name, text) = self.parse_line(line)
-            #print line + " " + str(dt)
-            if sender_name == "" or sender_name == " ":
-                pass
-            elif t == LINE_TYPE_UNCHANGED and last_message:
+            if t == LINE_TYPE_UNCHANGED and last_message:
                 last_message.add_line(text)
             elif t == LINE_TYPE_MESSAGE:
-                try: 
+                try:
                     sender = self.senders[sender_name]
                 except KeyError:
                     sender = Sender(sender_name)
@@ -209,6 +192,9 @@
         except ValueError:
             text = line
 
+        if sender == "" or sender == " ":
+            t = LINE_TYPE_UNCHANGED
+
         return (t, dt, sender, text)
 
     def stats(self):
@@ -233,22 +219,11 @@
         for date, count in sorted_data[:10]:
             print "%s: %d messages" % (date, count)
 
-<<<<<<< HEAD
     def analyze(self):
         print "\nLongest messages:"
         sorted_data = sorted(self.messages, key=lambda x: len(x.text), reverse=True)
         for message in sorted_data[:10]:
             print "\n%s" % message
-=======
-        print "\nSlowest responses:"
-        sorted_data = sorted(self.messages, key=operator.attrgetter('response_time'), reverse=True)
-        for message in sorted_data[:5]:
-           print "%s" % message.prev
-           print "(%.1f days later:)\n%s\n" % (message.response_time/(60*60*24), message)
-
-        #most used word
-        print "\nMost used word for each users: "
->>>>>>> 54790d6a
 
     def total_count(self):
         return sum(s.count['messages'] for s in self.senders.itervalues())
